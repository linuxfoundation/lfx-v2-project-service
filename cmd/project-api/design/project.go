// Copyright The Linux Foundation and each contributor to LFX.
// SPDX-License-Identifier: MIT

// Package design contains the DSL for the project service Goa API generation.
package design

import (
	//nolint:staticcheck // ST1001: the recommended way of using the goa GSL package is with the . import
	. "goa.design/goa/v3/dsl"
)

// JWTAuth is the DSL JWT security type for authentication.
var JWTAuth = JWTSecurity("jwt", func() {
	Description("Heimdall authorization")
})

var _ = Service("project-service", func() {
	Description("The project service provides LFX Project resources.")

	// TODO: delete this endpoint once the query service is implemented
	Method("get-projects", func() {
		Description("Get all projects.")

		Security(JWTAuth)

		Payload(func() {
			BearerTokenAttribute()
			VersionAttribute()
		})

		Result(func() {
			Attribute("projects", ArrayOf(ProjectFull), "Resources found", func() {})
			Attribute("cache_control", String, "Cache control header", func() {
				Example("public, max-age=300")
			})
			Required("projects")
		})

		Error("BadRequest", BadRequestError, "Bad request")
		Error("InternalServerError", InternalServerError, "Internal server error")
		Error("ServiceUnavailable", ServiceUnavailableError, "Service unavailable")

		HTTP(func() {
			GET("/projects")
			Param("version:v")
			Header("bearer_token:Authorization")
			Response(StatusOK, func() {
				Header("cache_control:Cache-Control")
			})
			Response("BadRequest", StatusBadRequest)
			Response("InternalServerError", StatusInternalServerError)
			Response("ServiceUnavailable", StatusServiceUnavailable)
		})
	})

	Method("create-project", func() {
		Description("Create a new project.")

		Security(JWTAuth)

		Payload(func() {
			BearerTokenAttribute()
			VersionAttribute()
			ProjectSlugAttribute()
			ProjectDescriptionAttribute()
			ProjectNameAttribute()
			ProjectPublicAttribute()
			ProjectParentUIDAttribute()
			ProjectStageAttribute()
			ProjectCategoryAttribute()
			ProjectFundingModelAttribute()
			ProjectCharterURLAttribute()
			ProjectLegalEntityTypeAttribute()
			ProjectLegalEntityNameAttribute()
			ProjectLegalParentUIDAttribute()
			ProjectEntityDissolutionDateAttribute()
			ProjectEntityFormationDocumentURLAttribute()
			ProjectAutojoinEnabledAttribute()
			ProjectFormationDateAttribute()
			ProjectLogoURLAttribute()
			ProjectRepositoryURLAttribute()
			ProjectWebsiteURLAttribute()
			ProjectAnnouncementDateAttribute()
			ProjectMissionStatementAttribute()
			ProjectWritersAttribute()
<<<<<<< HEAD
			ProjectAuditorsAttribute()

			// TODO: figure out what the required attributes are for projects
			// Same requirements apply to PUT endpoints.
			Required("slug", "description", "name")
=======
			Required("slug", "description", "name", "parent_uid")
>>>>>>> 9cd2ead9
		})

		Result(ProjectFull)

		Error("BadRequest", BadRequestError, "Bad request")
		Error("Conflict", ConflictError, "Conflict")
		Error("InternalServerError", InternalServerError, "Internal server error")
		Error("ServiceUnavailable", ServiceUnavailableError, "Service unavailable")

		HTTP(func() {
			POST("/projects")
			Param("version:v")
			Header("bearer_token:Authorization")
			Response(StatusCreated)
			Response("BadRequest", StatusBadRequest)
			Response("Conflict", StatusConflict)
			Response("InternalServerError", StatusInternalServerError)
			Response("ServiceUnavailable", StatusServiceUnavailable)
		})
	})

	Method("get-one-project-base", func() {
		Description("Get a single project's base information.")

		Security(JWTAuth)

		Payload(func() {
			BearerTokenAttribute()
			VersionAttribute()
			ProjectUIDAttribute()
		})

		Result(func() {
			Attribute("project", ProjectBase)
			EtagAttribute()
			Required("project")
		})

		Error("NotFound", NotFoundError, "Resource not found")
		Error("InternalServerError", InternalServerError, "Internal server error")
		Error("ServiceUnavailable", ServiceUnavailableError, "Service unavailable")

		HTTP(func() {
			GET("/projects/{uid}")
			Param("version:v")
			Param("uid")
			Header("bearer_token:Authorization")
			Response(StatusOK, func() {
				Body("project")
				Header("etag:ETag")
			})
			Response("NotFound", StatusNotFound)
			Response("InternalServerError", StatusInternalServerError)
			Response("ServiceUnavailable", StatusServiceUnavailable)
		})
	})

	Method("get-one-project-settings", func() {
		Description("Get a single project's settings.")

		Security(JWTAuth)

		Payload(func() {
			BearerTokenAttribute()
			VersionAttribute()
			ProjectUIDAttribute()
		})

		Result(func() {
			Attribute("project_settings", ProjectSettings)
			EtagAttribute()
			Required("project_settings")
		})

		Error("NotFound", NotFoundError, "Resource not found")
		Error("InternalServerError", InternalServerError, "Internal server error")
		Error("ServiceUnavailable", ServiceUnavailableError, "Service unavailable")

		HTTP(func() {
			GET("/projects/{uid}/settings")
			Param("version:v")
			Param("uid")
			Header("bearer_token:Authorization")
			Response(StatusOK, func() {
				Body("project_settings")
				Header("etag:ETag")
			})
			Response("NotFound", StatusNotFound)
			Response("InternalServerError", StatusInternalServerError)
			Response("ServiceUnavailable", StatusServiceUnavailable)
		})
	})

	Method("update-project-base", func() {
		Description("Update an existing project's base information.")

		Security(JWTAuth)

		Payload(func() {
			BearerTokenAttribute()
			EtagAttribute()
			VersionAttribute()
			ProjectUIDAttribute()
			ProjectSlugAttribute()
			ProjectDescriptionAttribute()
			ProjectNameAttribute()
			ProjectPublicAttribute()
			ProjectParentUIDAttribute()
<<<<<<< HEAD
			ProjectStageAttribute()
			ProjectCategoryAttribute()
			ProjectFundingModelAttribute()
			ProjectCharterURLAttribute()
			ProjectLegalEntityTypeAttribute()
			ProjectLegalEntityNameAttribute()
			ProjectLegalParentUIDAttribute()
			ProjectEntityDissolutionDateAttribute()
			ProjectEntityFormationDocumentURLAttribute()
			ProjectAutojoinEnabledAttribute()
			ProjectFormationDateAttribute()
			ProjectLogoURLAttribute()
			ProjectRepositoryURLAttribute()
			ProjectWebsiteURLAttribute()
			Required("slug", "description", "name")
=======
			ProjectAuditorsAttribute()
			ProjectWritersAttribute()
			Required("slug", "description", "name", "parent_uid")
>>>>>>> 9cd2ead9
		})

		Result(ProjectBase)

		Error("BadRequest", BadRequestError, "Bad request")
		Error("NotFound", NotFoundError, "Resource not found")
		Error("Conflict", ConflictError, "Conflict")
		Error("InternalServerError", InternalServerError, "Internal server error")
		Error("ServiceUnavailable", ServiceUnavailableError, "Service unavailable")

		HTTP(func() {
			PUT("/projects/{uid}")
			Params(func() {
				Param("version:v")
				Param("uid")
			})
			Header("bearer_token:Authorization")
			Header("etag:ETag")
			Response(StatusOK)
			Response("BadRequest", StatusBadRequest)
			Response("NotFound", StatusNotFound)
			Response("Conflict", StatusConflict)
			Response("InternalServerError", StatusInternalServerError)
			Response("ServiceUnavailable", StatusServiceUnavailable)
		})
	})

	Method("update-project-settings", func() {
		Description("Update an existing project's settings.")

		Security(JWTAuth)

		Payload(func() {
			BearerTokenAttribute()
			EtagAttribute()
			VersionAttribute()
			ProjectUIDAttribute()
			ProjectMissionStatementAttribute()
			ProjectAnnouncementDateAttribute()
			ProjectWritersAttribute()
			ProjectAuditorsAttribute()
		})

		Result(ProjectSettings)

		Error("BadRequest", BadRequestError, "Bad request")
		Error("NotFound", NotFoundError, "Resource not found")
		Error("InternalServerError", InternalServerError, "Internal server error")
		Error("ServiceUnavailable", ServiceUnavailableError, "Service unavailable")

		HTTP(func() {
			PUT("/projects/{uid}/settings")
			Params(func() {
				Param("version:v")
				Param("uid")
			})
			Header("bearer_token:Authorization")
			Header("etag:ETag")
			Response(StatusOK)
			Response("BadRequest", StatusBadRequest)
			Response("NotFound", StatusNotFound)
			Response("InternalServerError", StatusInternalServerError)
			Response("ServiceUnavailable", StatusServiceUnavailable)
		})
	})

	Method("delete-project", func() {
		Description("Delete an existing project.")

		Security(JWTAuth)

		Payload(func() {
			BearerTokenAttribute()
			EtagAttribute()
			VersionAttribute()
			ProjectUIDAttribute()
		})

		Error("NotFound", NotFoundError, "Resource not found")
		Error("BadRequest", BadRequestError, "Bad request")
		Error("InternalServerError", InternalServerError, "Internal server error")
		Error("ServiceUnavailable", ServiceUnavailableError, "Service unavailable")

		HTTP(func() {
			DELETE("/projects/{uid}")
			Params(func() {
				Param("version:v")
				Param("uid")
			})
			Header("bearer_token:Authorization")
			Header("etag:ETag")
			Response(StatusNoContent)
			Response("NotFound", StatusNotFound)
			Response("BadRequest", StatusBadRequest)
			Response("InternalServerError", StatusInternalServerError)
			Response("ServiceUnavailable", StatusServiceUnavailable)
		})
	})

	Method("readyz", func() {
		Description("Check if the service is able to take inbound requests.")
		Result(Bytes, func() {
			Example("OK")
		})
		Error("ServiceUnavailable", ServiceUnavailableError, "Service is unavailable")
		HTTP(func() {
			GET("/readyz")
			Response(StatusOK, func() {
				ContentType("text/plain")
			})
			Response("ServiceUnavailable", StatusServiceUnavailable)
		})
	})

	Method("livez", func() {
		Description("Check if the service is alive.")
		Result(Bytes, func() {
			Example("OK")
		})
		HTTP(func() {
			GET("/livez")
			Response(StatusOK, func() {
				ContentType("text/plain")
			})
		})
	})

	// Serve the file gen/http/openapi3.json for requests sent to /openapi.json.
	Files("/openapi.json", "gen/http/openapi3.json")
})<|MERGE_RESOLUTION|>--- conflicted
+++ resolved
@@ -83,15 +83,11 @@
 			ProjectAnnouncementDateAttribute()
 			ProjectMissionStatementAttribute()
 			ProjectWritersAttribute()
-<<<<<<< HEAD
 			ProjectAuditorsAttribute()
 
 			// TODO: figure out what the required attributes are for projects
 			// Same requirements apply to PUT endpoints.
-			Required("slug", "description", "name")
-=======
 			Required("slug", "description", "name", "parent_uid")
->>>>>>> 9cd2ead9
 		})
 
 		Result(ProjectFull)
@@ -200,7 +196,6 @@
 			ProjectNameAttribute()
 			ProjectPublicAttribute()
 			ProjectParentUIDAttribute()
-<<<<<<< HEAD
 			ProjectStageAttribute()
 			ProjectCategoryAttribute()
 			ProjectFundingModelAttribute()
@@ -215,12 +210,7 @@
 			ProjectLogoURLAttribute()
 			ProjectRepositoryURLAttribute()
 			ProjectWebsiteURLAttribute()
-			Required("slug", "description", "name")
-=======
-			ProjectAuditorsAttribute()
-			ProjectWritersAttribute()
 			Required("slug", "description", "name", "parent_uid")
->>>>>>> 9cd2ead9
 		})
 
 		Result(ProjectBase)
